language: python
python:
<<<<<<< HEAD
  - 2.7
  - 3.4
  - 3.5
=======
>>>>>>> 2beb360d
  - 3.6
  - 3.7
install:
  - pip install -U pytest pytest-cov coveralls
  - pip install -e .
script:
  - pytest
after_success:
  - coveralls<|MERGE_RESOLUTION|>--- conflicted
+++ resolved
@@ -1,11 +1,5 @@
 language: python
 python:
-<<<<<<< HEAD
-  - 2.7
-  - 3.4
-  - 3.5
-=======
->>>>>>> 2beb360d
   - 3.6
   - 3.7
 install:
